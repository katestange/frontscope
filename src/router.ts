--- conflicted
+++ resolved
@@ -2,11 +2,8 @@
 import Router from 'vue-router';
 import Home from '@/views/Home.vue';
 import ToolMain from '@/views/ToolMain.vue';
-<<<<<<< HEAD
 import UserManual from '@/views/UserManual.vue';
-=======
 import SequencePlayground from '@/views/SequencePlayground.vue';
->>>>>>> a4b79329
 
 Vue.use(Router);
 
@@ -23,20 +20,16 @@
                 path: '/canvas',
                 name: 'Canvas',
                 component: ToolMain,
-<<<<<<< HEAD
         },
         {
                 path: '/usermanual',
                 name: 'UserManual',
                 component: UserManual,
         },
-=======
-	},
-	{
-		path: '/sequenceplayground',
-		name: 'SequencePlayground',
-		component: SequencePlayground,
-	},
->>>>>>> a4b79329
+        {
+            path: '/sequenceplayground',
+            name: 'SequencePlayground',
+            component: SequencePlayground,
+        }
   ],
 });